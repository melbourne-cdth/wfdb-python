--- conflicted
+++ resolved
@@ -8,11 +8,7 @@
 import numpy as np
 import re
 import os
-<<<<<<< HEAD
 import posixpath
-import sys
-=======
->>>>>>> f58e9422
 from collections import OrderedDict
 from calendar import monthrange
 import requests
@@ -47,15 +43,9 @@
     def checkfield(self, field, channels=None):
         # Check that the field is present
         if getattr(self, field) is None:
-<<<<<<< HEAD
-            sys.exit("Missing field required: "+field)
-
-        # Check the type of the field (and of its elements if it should be a list)
-=======
             raise Exception("Missing field required: "+field)
            
         # Check the type of the field (and of its elements if it should be a list) 
->>>>>>> f58e9422
         self.checkfieldtype(field, channels)
 
         # Expand to make sure all channels must have present field
@@ -69,16 +59,6 @@
                 raise TypeError("signals must be a 2d numpy array")
             # Check dtype
             if self.d_signals.dtype not in [np.dtype('int64'), np.dtype('int32'), np.dtype('int16'), np.dtype('int8')]:
-<<<<<<< HEAD
-                sys.exit('d_signals must be a 2d numpy array with dtype == int64, int32, int16, or int8.')
-        elif field =='p_signals':
-            # Check shape
-            if self.p_signals.ndim != 2:
-                sys.exit("signals must be a 2d numpy array")
-
-        #elif field == 'segments': # Nothing to check here.
-
-=======
                 raise TypeError('d_signals must be a 2d numpy array with dtype == int64, int32, int16, or int8.')   
         elif field =='p_signals':
             # Check shape
@@ -86,8 +66,6 @@
                 raise TypeError("signals must be a 2d numpy array")
             
         #elif field == 'segments': # Nothing to check here. 
-            
->>>>>>> f58e9422
         # Record specification fields
         elif field == 'recordname':
             # Allow letters, digits, hyphens, and underscores.
@@ -108,11 +86,7 @@
                 raise ValueError('counterfreq must be a positive number')
         elif field == 'basecounter':
             if self.basecounter <=0:
-<<<<<<< HEAD
-                sys.exit('basecounter must be a positive number')
-=======
                 raise ValueError('basecounter must be a positive number') 
->>>>>>> f58e9422
         elif field == 'siglen':
             if self.siglen <0:
                 raise ValueError('siglen must be a non-negative integer')
@@ -136,22 +110,13 @@
                     # Check for filename characters
                     acceptedstring = re.match('[\w]+\.?[\w]+',f)
                     if not acceptedstring or acceptedstring.string != f:
-<<<<<<< HEAD
-                        sys.exit('File names should only contain alphanumerics and an extension. eg. record_100.dat')
-                    # Check that dat files are grouped together
-=======
                         raise ValueError('File names should only contain alphanumerics and an extension. eg. record_100.dat')
                     # Check that dat files are grouped together 
->>>>>>> f58e9422
                     if orderedsetlist(self.filename)[0] != orderednoconseclist(self.filename):
                         raise ValueError('filename error: all entries for signals that share a given file must be consecutive')
                 elif field == 'fmt':
                     if f not in _signals.datformats:
-<<<<<<< HEAD
-                        sys.exit('File formats must be valid WFDB dat formats: '+' , '.join(_signals.datformats))
-=======
                         raise ValueError('File formats must be valid WFDB dat formats: '+' , '.join(_signals.datformats))    
->>>>>>> f58e9422
                 elif field == 'sampsperframe':
                     if f < 1:
                         raise ValueError('sampsperframe values must be positive integers')
@@ -208,13 +173,7 @@
                 sl = self.seglen
             for f in sl:
                 if f < 1:
-<<<<<<< HEAD
-                    sys.exit('seglen values must be positive integers. Only seglen[0] may be 0 to indicate a layout segment')
-
-=======
                     raise ValueError('seglen values must be positive integers. Only seglen[0] may be 0 to indicate a layout segment')
-                    
->>>>>>> f58e9422
         # Comment field
         elif field == 'comments':
             for f in self.comments:
@@ -223,14 +182,7 @@
                 if f[0] == '#':
                     print("Note: comment strings do not need to begin with '#'. This library adds them automatically.")
                 if re.search('[\t\n\r\f\v]', f):
-<<<<<<< HEAD
-                    sys.exit('comments may not contain tabs or newlines (they may contain spaces and underscores).')
-
-=======
                     raise ValueError('comments may not contain tabs or newlines (they may contain spaces and underscores).')
-           
->>>>>>> f58e9422
-
     # Check the data type of the specified field.
     # ch is used for signal spec fields
     # Some fields are lists. This must be checked, along with their elements.
@@ -265,17 +217,11 @@
     # Ensure that input read parameters are valid for the record
     def checkreadinputs(self, sampfrom, sampto, channels):
         # Data Type Check
-<<<<<<< HEAD
         if not hasattr(sampfrom, '__index__'):
-            sys.exit('sampfrom must be an integer')
+            raise TypeError('sampfrom must be an integer')
         if not hasattr(sampto, '__index__'):
-            sys.exit('sampto must be an integer')
-=======
-        if type(sampfrom) not in _headers.inttypes:
-            raise TypeError('sampfrom must be an integer')
-        if type(sampto) not in _headers.inttypes:
             raise TypeError('sampto must be an integer')
->>>>>>> f58e9422
+
         if type(channels) != list:
             raise TypeError('channels must be a list of integers')
 
@@ -1061,13 +1007,7 @@
         raise Exception('Must only give one of the inputs: p_signals or d_signals')
     if d_signals is not None:
         if fmt is None or gain is None or baseline is None:
-<<<<<<< HEAD
-            sys.exit("When using d_signals, must also specify 'fmt', 'gain', and 'baseline' fields.")
-
-=======
             raise Exception("When using d_signals, must also specify 'fmt', 'gain', and 'baseline' fields.")
-    
->>>>>>> f58e9422
     # Depending on whether d_signals or p_signals was used, set other required features.
     if p_signals is not None:
         # Create the Record object
@@ -1098,13 +1038,8 @@
         hours, minutes, seconds = times[0]
 
     if not hours or not minutes or not seconds:
-<<<<<<< HEAD
-        sys.exit("Invalid time string: "+timestring+". Acceptable format is: 'Hours:Minutes:Seconds'")
-
-=======
         raise ValueError("Invalid time string: "+timestring+". Acceptable format is: 'Hours:Minutes:Seconds'")
-    
->>>>>>> f58e9422
+        
     hours = int(hours)
     minutes = int(minutes)
     seconds = float(seconds)
@@ -1114,25 +1049,14 @@
     elif hours<0:
         raise ValueError('hours must be positive')
     if minutes>59:
-<<<<<<< HEAD
-        sys.exit('minutes must be < 60')
-    elif minutes<0:
-        sys.exit('minutes must be positive')
-=======
         raise ValueError('minutes must be < 60') 
     elif minutes<0:
         raise ValueError('minutes must be positive')  
->>>>>>> f58e9422
     if seconds>59:
         raise ValueError('seconds must be < 60')
     elif seconds<0:
-<<<<<<< HEAD
-        sys.exit('seconds must be positive')
-
-=======
         raise ValueError('seconds must be positive')
-        
->>>>>>> f58e9422
+
     return (hours, minutes, seconds)
 
 # Date string parser for WFDB header - DD/MM/YYYY
@@ -1153,41 +1077,9 @@
     if month<1 or month>12:
         raise ValueError('month must be between 1 and 12')
     if day not in range(monthrange(year, month)[0], monthrange(year, month)[1]):
-<<<<<<< HEAD
-        sys.exit('day does not exist for specified year and month')
-
-    return (day, month, year)
-
-
-# Display a message to the user, asking whether they would like to continue.
-def request_approval(message):
-
-    pyversion = sys.version_info[0]
-    if pyversion not in [2, 3]:
-        # Exit before printing the message if python is unsupported
-        sys.exit('This package is only supported for python 2 and 3')
-
-    print(message)
-    answer=[]
-    if sys.version_info[0] == 2:
-        while answer not in ['y', 'n']:
-            answer = raw_input('[y/n]: ')
-
-    else:
-        while answer not in ['y', 'n']:
-            answer = input('[y/n]: ')
-
-
-    if answer == 'y':
-        return
-    else:
-        sys.exit('Exiting')
-=======
         raise ValueError('day does not exist for specified year and month')
     
     return (day, month, year)
-    
->>>>>>> f58e9422
 
 # Returns the unique elements in a list in the order that they appear.
 # Also returns the indices of the original list that correspond to each output element.
